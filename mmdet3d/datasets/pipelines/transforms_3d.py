--- conflicted
+++ resolved
@@ -925,15 +925,12 @@
                 and 'pts_semantic_mask' keys are updated in the result dict.
         """
         points = results['points']
-<<<<<<< HEAD
-=======
         # Points in Camera coord can provide the depth information.
         # TODO: Need to support distance-based sampling for other coord system.
         if self.sample_range is not None:
             from mmdet3d.core.points import CameraPoints
             assert isinstance(points, CameraPoints), \
                 'Sampling based on distance is only applicable for CAM coord'
->>>>>>> dabe3ff4
         points, choices = self._points_random_sampling(
             points,
             self.num_points,
